--- conflicted
+++ resolved
@@ -5,7 +5,6 @@
   num_opt_steps: 800
   optimizer: Adam # Adam, SGD, LBFGS, LevenbergMarquardt, ...
   lr: 5e-2 # Default
-<<<<<<< HEAD
 callbacks:
   - name: tensorboard
     args:
@@ -14,7 +13,4 @@
     args:
       patience: 50
       min_improvement: 1e-4
-      abs_value: 1
-=======
-  stopping_value: 1e-10
->>>>>>> 27dee740
+      abs_value: 1.4