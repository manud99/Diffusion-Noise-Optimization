import os
import sys
from argparse import ArgumentParser

import matplotlib.pyplot as plt
import numpy as np
import torch
from omegaconf import OmegaConf
from torch.utils.tensorboard.writer import SummaryWriter

from data_loaders.humanml.utils.paramUtil import t2m_kinematic_chain
from data_loaders.humanml.utils.plot_script import plot_3d_motion
from data_loaders.tensors import collate
from dno_optimized.options import GenerateOptions
from model.cfg_sampler import ClassifierFreeSampleModel
from sample import dno_helper
from sample.condition import CondKeyLocationsLoss
from sample.gen_dno import ddim_invert, ddim_loop_with_gradient, load_dataset
from utils import dist_util
from utils.dist_util import setup_dist
from utils.fixseed import fixseed
from utils.model_util import create_gaussian_diffusion, create_model_and_diffusion, load_model_wo_clip
from utils.output_util import construct_template_variables, sample_to_motion, save_multiple_samples

<<<<<<< HEAD
from .noise_optimizer import DNO, DNOOptions, LBFGSOptions, LevenbergMarquardtOptions
=======
from .noise_optimizer import DNO, DNOOptions
>>>>>>> d730d13f


def main(config_file: str, dot_list=None):
    if dot_list is None:
        dot_list = []
    # Create structured base config
    schema_with_defaults = OmegaConf.structured(GenerateOptions())
    # Merge with user args from file and dotlist
    user_args = OmegaConf.load(config_file)
    cli_args = OmegaConf.from_cli(dot_list)
    merged_config = OmegaConf.merge(schema_with_defaults, user_args, cli_args)
    # Convert back to plain dataclass so we can access computed properties
    args: GenerateOptions = OmegaConf.to_object(merged_config)  # type: ignore

    assert args.text_prompt != "", "Please specify text_prompt"
    assert args.gen_frames <= args.n_frames, "gen_frames must be less than n_frames"

    fixseed(args.seed)
    setup_dist(args.device)
<<<<<<< HEAD
    args.out_path = (
        Path(args.model_path).parent
        / "samples_{}_seed{}_{}".format(args.niter, args.seed, args.text_prompt.replace(" ", "_").replace(".", ""))
        / "{}_{}_{}".format(args.task, args.optimizer, datetime.now().strftime("%y%m%d-%H%M%S"))
    )
=======
>>>>>>> d730d13f

    data, diffusion, model, model_device, model_kwargs, target = prepare_dataset_and_model(args)

    all_motions = []
    all_lengths = []
    all_text = []
    obs_list = []
    kframes = []
    show_target_pose = False

    assert args.num_repetitions == 1, "More repetitions are not yet implemented"
    # start for rep_i in range(args.num_repetitions):
    (
        start_from_noise,
        gen_sample,
        inv_noise,
        kframes,
        noise_opt_conf,
        obs_list,
        sample,
        sample_2,
        show_target_pose,
        target,
        target_mask,
    ) = prepare_optimization(
        args, data, diffusion, kframes, model, model_device, model_kwargs, obs_list, show_target_pose, target
    )

    #######################################
    #######################################
    ### OPTIMIZATION
    #######################################
    #######################################

    opt_step = noise_opt_conf.num_opt_steps
    inter_out = []
    step_out_list = [0, 0.1, 0.2, 0.3, 0.5, 0.7, 0.95]
    step_out_list = [int(aa * opt_step) for aa in step_out_list]
    step_out_list[-1] = opt_step - 1
    diffusion = create_gaussian_diffusion(args, f"ddim{args.num_ode_steps}")

    if start_from_noise:
        torch.manual_seed(0)
        # use the batch size that comes from main()
        gen_shape = [args.num_trials, model.njoints, model.nfeats, args.n_frames]
        cur_xt = torch.randn(gen_shape).to(model_device)
    else:
        cur_xt = inv_noise.detach().clone()
        cur_xt = cur_xt.repeat(args.num_trials, 1, 1, 1)

    cur_xt = cur_xt.detach().requires_grad_()

    loss_fn = CondKeyLocationsLoss(
        target=target,
        target_mask=target_mask,
        transform=data.dataset.t2m_dataset.transform_th,
        inv_transform=data.dataset.t2m_dataset.inv_transform_th,
        abs_3d=False,
        use_mse_loss=False,
        use_rand_projection=False,
        obs_list=obs_list,
    )

    def criterion(x):
        return loss_fn(x, **model_kwargs)

    def solver(z):
        return ddim_loop_with_gradient(
            diffusion,
            model,
            (args.num_trials, model.njoints, model.nfeats, args.n_frames),
            model_kwargs=model_kwargs,
            noise=z,
            clip_denoised=False,
            gradient_checkpoint=args.gradient_checkpoint,
        )

    if args.logging.tensorboard_enabled:
        tb_logdir = args.logging.tensorboard_logdir or os.path.join(args.out_path, "logs")
        tb_writer = SummaryWriter(log_dir=tb_logdir, flush_secs=10)
    else:
        tb_writer = None

    ######## Main optimization loop #######
    noise_opt = DNO(model=solver, criterion=criterion, start_z=cur_xt, conf=noise_opt_conf, tb_writer=tb_writer)
    out = noise_opt()
    #######################################

    captions, cur_lengths, cur_motions, cur_texts, num_dump_step = process_results(
        args, data, gen_sample, inter_out, model, model_kwargs, out, sample, sample_2, step_out_list, target
    )

    all_motions.extend(cur_motions)
    all_lengths.extend(cur_lengths)
    all_text.extend(cur_texts)
    # end for rep_i in range(args.num_repetitions):

    save_videos(
        all_lengths, all_motions, all_text, args, captions, kframes, num_dump_step, obs_list, show_target_pose, target
    )


def prepare_dataset_and_model(args):
    print("Loading dataset...")
    data = load_dataset(args, args.n_frames)

    print("Creating model and diffusion...")
    model, _ = create_model_and_diffusion(args, data)
    diffusion = create_gaussian_diffusion(args, timestep_respacing="ddim100")

    ###################################
    # LOADING THE MODEL FROM CHECKPOINT
    print(f"Loading checkpoints from [{args.model_path}]...")
    state_dict = torch.load(args.model_path, map_location="cpu")
    load_model_wo_clip(model, state_dict)
    if args.guidance_param != 1:
        model = ClassifierFreeSampleModel(model)  # wrapping model with the classifier-free sampler
    model.to(dist_util.dev())
    model.eval()  # disable random masking
    model_device = next(model.parameters()).device
    ###################################

    collate_args = [
        {"inp": torch.zeros(args.n_frames), "tokens": None, "lengths": args.gen_frames, "text": args.text_prompt}
    ]
    _, model_kwargs = collate(collate_args)

    # add CFG scale to batch
    if args.guidance_param != 1:
        model_kwargs["y"]["scale"] = torch.ones(args.batch_size, device=dist_util.dev()) * args.guidance_param

    ### Name for logging #######################
    model_kwargs["y"]["log_name"] = args.out_path
    model_kwargs["y"]["traj_model"] = False
    #############################################

    ### Prepare target for task ################
    gen_batch_size = 1
    args.gen_batch_size = gen_batch_size
    target = torch.zeros([gen_batch_size, args.max_frames, 22, 3], device=model_device)
    ############################################

    # Output path
    if args.out_path.exists():
        raise FileExistsError(args.out_path)
    args.out_path.mkdir(parents=True, exist_ok=True)
    OmegaConf.save(config=args, f=args.out_path / "args.yml")
    ############################################

    return data, diffusion, model, model_device, model_kwargs, target


def prepare_optimization(
    args: GenerateOptions,
    data,
    diffusion,
    kframes,
    model,
    model_device,
    model_kwargs,
    obs_list,
    show_target_pose,
    target,
):
    sample_2 = None
    if args.load_from == "":
        # Run normal text-to-motion generation to get the starting motion
        sample = dno_helper.run_text_to_motion(
            args, diffusion, model, model_kwargs, data, args.n_frames
        )  # [1, 263, 1, 120]
        if args.task == "motion_blending":
            # Sample another motion to use it for blending example.
            model_kwargs["y"]["text"] = ["a person is jumping sideway to the right"]
            sample_2 = dno_helper.run_text_to_motion(args, diffusion, model, model_kwargs, data, args.n_frames)
    else:
        # Load from file
        idx_to_load = 0
        load_from_x = os.path.join(args.load_from, "optimized_x.pt")
        sample = torch.load(load_from_x)[None, idx_to_load].clone()

    ########################
    ##### Editing here #####
    ########################

    # Visualize the generated motion
    # Take last (final) sample and cut to the target length
    gen_sample = sample[:, :, :, : args.gen_frames]
    # Convert motion representation to skeleton motion
    gen_motions, cur_lengths, initial_text = sample_to_motion(
        gen_sample,
        args,
        model_kwargs,
        model,
        args.gen_frames,
        data.dataset.t2m_dataset.inv_transform,
    )
    initial_motion = gen_motions[0][0].transpose(2, 0, 1)  # [120, 22, 3]

    task_info = {
        "task": args.task,
        "skeleton": t2m_kinematic_chain,
        "initial_motion": initial_motion,
        "initial_text": initial_text,
        "device": model_device,
    }

    if args.task == "motion_blending":
        NUM_OFFSET = 20
        # No target around the seam
        # SEAM_WIDTH = 10  # 15 # 10 # 5 # 3
        # Concat the two motions. Fill the later half until max_length with the second motion
        gen_sample = torch.cat(
            [
                # sample[:, :, :, : args.gen_frames // 2],  # half from the first motion
                sample[:, :, :, args.gen_frames // 2 :],  # half from the first motion
                sample_2[:, :, :, NUM_OFFSET : args.gen_frames // 2 + NUM_OFFSET],  # half from the second motion
            ],
            dim=-1,
        )  # This is for visualization of concat without blending
        gen_sample_full = torch.cat(
            [
                sample[:, :, :, args.gen_frames // 2 :],  # half from the first motion
                sample_2[
                    :,
                    :,
                    :,
                    NUM_OFFSET : args.gen_frames - (args.gen_frames // 2) + NUM_OFFSET,
                ],  # half from the second motion
            ],
            dim=-1,
        )
        # Convert sample to motion
        combined_motions, cur_lengths, cur_texts = sample_to_motion(
            gen_sample_full,  # gen_sample,
            args,
            model_kwargs,
            model,
            args.gen_frames,
            data.dataset.t2m_dataset.inv_transform,
        )
        # combined_motions[0] shape [1, 22, 3, 196]
        combined_kps = torch.from_numpy(combined_motions[0][0]).to(model_device).permute(2, 0, 1)  # [196, 22, 3]
        task_info["combine_motion"] = combined_kps

    #### Prepare everything for the task ####
    target, target_mask, kframes, is_noise_init, initial_motion, obs_list = dno_helper.prepare_task(task_info, args)

    #### Noise Optimization Config ####
    is_editing_task = not is_noise_init
<<<<<<< HEAD
    noise_opt_conf = DNOOptions(
        num_opt_steps=args.num_opt_steps,  # 300 if is_editing_task else 500,
        diff_penalty_scale=2e-3 if is_editing_task else 0,
        lr=args.lr,
        lbfgs=LBFGSOptions(history_size=args.lbfgs.history_size),
        levenbergMarquardt=LevenbergMarquardtOptions(
            attempts_per_step=args.levenbergMarquardt.attempts_per_step,
            damping_fac=args.levenbergMarquardt.damping_fac,
        )
    )
=======
    noise_opt_conf: DNOOptions = args.dno
    noise_opt_conf.diff_penalty_scale = 2e-3 if is_editing_task else 0
>>>>>>> d730d13f
    start_from_noise = is_noise_init

    if args.task == "motion_inbetweening":
        show_target_pose = True

    # Repeat target to match num_trials
    if target.shape[0] == 1:
        target = target.repeat(args.num_trials, 1, 1, 1)
        target_mask = target_mask.repeat(args.num_trials, 1, 1, 1)
    elif target.shape[0] != args.num_trials:
        raise ValueError("target shape is not 1 or equal to num_trials")

    # At this point, we need to have (1) target, (2) target_mask, (3) kframes, (4, optional) initial motion

    # Optimization is done without text
    model_kwargs["y"]["text"] = [""]

    ######## DDIM inversion ########
    # Do inversion to get the initial noise for editing
    inverse_step = 100  # 1000 for more previse inversion
    diffusion_invert = create_gaussian_diffusion(args, timestep_respacing=f"ddim{inverse_step}")
    dump_steps = [0, 5, 10, 20, 30, 40, 49]
    # dump_steps = [0, 5, 10, 15, 20, 25, 29]

    if args.task == "motion_blending":
        # motion_to_invert = gen_sample_full.clone()
        motion_to_invert = sample.clone()
    else:
        motion_to_invert = sample.clone()

    inv_noise, pred_x0_list = ddim_invert(
        diffusion_invert,
        model,
        motion_to_invert,
        model_kwargs=model_kwargs,
        dump_steps=dump_steps,
        num_inference_steps=inverse_step,
        clip_denoised=False,
    )

    # generate with a controlled number of steps to really see the quality.
    # goal: now what the first row samples, the last row should be able to match.
    first_row_is_sampled_with_limited_quality = False
    if first_row_is_sampled_with_limited_quality:
        diffusion = create_gaussian_diffusion(args, timestep_respacing=f"ddim{args.num_ode_steps}")
        dump_steps = [0, 1, 2, 3, 5, 7, 9]
        sample = diffusion.ddim_sample_loop(
            model,
            (args.batch_size, model.njoints, model.nfeats, args.n_frames),
            clip_denoised=not args.predict_xstart,
            model_kwargs=model_kwargs,
            skip_timesteps=0,
            init_image=None,
            progress=True,
            dump_steps=dump_steps,
            noise=inv_noise,
            const_noise=False,
        )

    return (
        start_from_noise,
        gen_sample,
        inv_noise,
        kframes,
        noise_opt_conf,
        obs_list,
        sample,
        sample_2,
        show_target_pose,
        target,
        target_mask,
    )


def process_results(
    args: GenerateOptions,
    data,
    gen_sample,
    inter_out,
    model,
    model_kwargs,
    out,
    sample,
    sample_2,
    step_out_list,
    target,
):
    for t in step_out_list:
        print("save optimize at", t)

        # aggregate the batch
        inter_step = []
        for i in range(args.num_trials):
            inter_step.append(out["hist"][i]["x"][t])
        inter_step = torch.stack(inter_step, dim=0)
        inter_out.append(inter_step)

    for i in range(args.num_trials):
        hist = out["hist"][i]
        # Plot loss
        for key in [
            "loss",
            "loss_diff",
            "loss_decorrelate",
            "grad_norm",
            "lr",
            "perturb_scale",
            "diff_norm",
        ]:
            plt.figure()
            if key in ["loss", "loss_diff", "loss_decorrelate"]:
                plt.semilogy(hist["step"], hist[key])
                # plt.ylim(top=0.4)
                # Plot horizontal red line at lowest point of loss function
                min_loss = min(hist[key])
                plt.axhline(y=min_loss, color="r")
                plt.text(0, min_loss, f"Min Loss: {min_loss:.4f}", color="r")
            else:
                plt.plot(hist["step"], hist[key])
            plt.legend([key])
            plt.savefig(os.path.join(args.out_path, f"trial_{i}_{key}.png"))
            plt.close()

    final_out = out["x"].detach().clone()

    ### Concat generated motion for visualization
    if args.task == "motion_blending":
        motion_to_vis = torch.cat([sample, sample_2, gen_sample, final_out], dim=0)
        captions = [
            "Original 1",
            "Original 2",
            "Naive concatenation",
        ] + [f"Prediction {i + 1}" for i in range(args.num_trials)]
        args.num_samples = 3 + args.num_trials

    else:
        motion_to_vis = torch.cat([sample, final_out], dim=0)
        captions = [
            "Original",
        ] + [f"Prediction {i + 1}" for i in range(args.num_trials)]
        args.num_samples = 1 + args.num_trials

    torch.save(out["z"], os.path.join(args.out_path, "optimized_z.pt"))
    torch.save(out["x"], os.path.join(args.out_path, "optimized_x.pt"))

    ###################
    num_dump_step = 1
    args.num_dump_step = num_dump_step

    # Convert sample to XYZ skeleton locations
    # Each return size [bs, 1, 3, 120]
    cur_motions, cur_lengths, cur_texts = sample_to_motion(
        motion_to_vis,  # sample,
        args,
        model_kwargs,
        model,
        args.gen_frames,
        data.dataset.t2m_dataset.inv_transform,
    )

    if args.task == "motion_projection":
        # Visualize noisy motion in the second row last column
        noisy_motion = target[0, : args.gen_frames, :, :].detach().cpu().numpy().transpose(1, 2, 0)
        noisy_motion = np.expand_dims(noisy_motion, 0)
        cur_motions[-1] = np.concatenate([cur_motions[-1][0:1], noisy_motion, cur_motions[-1][1:]], axis=0)
        cur_lengths[-1] = np.append(cur_lengths[-1], cur_lengths[-1][0])
        cur_texts.append(cur_texts[0])

        captions = [
            "Original",
            "Noisy Motion",
        ] + [f"Prediction {i + 1}" for i in range(args.num_trials)]
        args.num_samples = 2 + args.num_trials

    return captions, cur_lengths, cur_motions, cur_texts, num_dump_step


def save_videos(
    all_lengths,
    all_motions,
    all_text,
    args,
    captions,
    kframes,
    num_dump_step,
    obs_list,
    show_target_pose,
    target,
    tb_writer: SummaryWriter | None = None,
):
    total_num_samples = args.num_samples * args.num_repetitions * num_dump_step

    # After concat -> [r1_dstep_1, r2_dstep_1, r3_dstep_1, r1_dstep_2, r2_dstep_2, ....]
    all_motions = np.concatenate(all_motions, axis=0)  # [bs * num_dump_step, 1, 3, 120]
    all_motions = all_motions[:total_num_samples]  # [bs, njoints, 3, seqlen]
    all_text = all_text[:total_num_samples]  # len() = args.num_samples * num_dump_step
    all_lengths = np.concatenate(all_lengths, axis=0)[:total_num_samples]

    npy_path = os.path.join(args.out_path, "results.npy")

    print(f"saving results file to [{npy_path}]")
    np.save(
        npy_path,
        {
            "motion": all_motions,
            "text": all_text,
            "lengths": all_lengths,
            "num_samples": args.num_samples,
            "num_repetitions": args.num_repetitions,
        },
    )

    with open(npy_path.replace(".npy", ".txt"), "w") as fw:
        fw.write("\n".join(all_text))
    with open(npy_path.replace(".npy", "_len.txt"), "w") as fw:
        fw.write("\n".join([str(length) for length in all_lengths]))

    print(f"saving visualizations to [{args.out_path}]...")

    sample_files = []
    num_samples_in_out_file = num_dump_step
    (
        sample_print_template,
        row_print_template,
        all_print_template,
        sample_file_template,
        row_file_template,
        all_file_template,
    ) = construct_template_variables(args.unconstrained)

    for sample_i in range(args.num_samples):
        rep_files = []

        print("saving", sample_i)
        caption = all_text[sample_i]
        length = all_lengths[sample_i]
        motion = all_motions[sample_i].transpose(2, 0, 1)[:length]
        save_file = sample_file_template.format(0, sample_i)
        print(sample_print_template.format(caption, 0, sample_i, save_file))
        animation_save_path = os.path.join(args.out_path, save_file)
        plot_3d_motion(
            animation_save_path,
            t2m_kinematic_chain,
            motion,
            dataset=args.dataset,
            title=captions[sample_i],
            fps=args.fps,
            kframes=kframes,
            obs_list=obs_list,
            target_pose=target[0].cpu().numpy(),
            gt_frames=[kk for (kk, _) in kframes] if show_target_pose else [],
        )
        rep_files.append(animation_save_path)

        # Check if we need to stack video
        sample_files = save_multiple_samples(
            args,
            args.out_path,
            row_print_template,
            all_print_template,
            row_file_template,
            all_file_template,
            caption,
            num_samples_in_out_file,
            rep_files,
            sample_files,
            sample_i,
        )

    abs_path = os.path.abspath(args.out_path)
    print(f"[Done] Results are at [{abs_path}]")


if __name__ == "__main__":
    parser = ArgumentParser(
        prog="python -m dno_optimized.generate",
        description="Edit a new motion that was generated by a text-to-motion model.",
    )
    parser.add_argument("config_file", type=str, help="Path to a YML config file.")
    parser.add_argument("dotlist", nargs="*", help="A dotlist of arguments parsed by omegaconf.")
    args = parser.parse_args()
    try:
        main(args.config_file, args.dotlist)
    except KeyboardInterrupt:
        print("Aborted.", file=sys.stderr)
        sys.exit(1)<|MERGE_RESOLUTION|>--- conflicted
+++ resolved
@@ -22,11 +22,7 @@
 from utils.model_util import create_gaussian_diffusion, create_model_and_diffusion, load_model_wo_clip
 from utils.output_util import construct_template_variables, sample_to_motion, save_multiple_samples
 
-<<<<<<< HEAD
-from .noise_optimizer import DNO, DNOOptions, LBFGSOptions, LevenbergMarquardtOptions
-=======
 from .noise_optimizer import DNO, DNOOptions
->>>>>>> d730d13f
 
 
 def main(config_file: str, dot_list=None):
@@ -46,14 +42,6 @@
 
     fixseed(args.seed)
     setup_dist(args.device)
-<<<<<<< HEAD
-    args.out_path = (
-        Path(args.model_path).parent
-        / "samples_{}_seed{}_{}".format(args.niter, args.seed, args.text_prompt.replace(" ", "_").replace(".", ""))
-        / "{}_{}_{}".format(args.task, args.optimizer, datetime.now().strftime("%y%m%d-%H%M%S"))
-    )
-=======
->>>>>>> d730d13f
 
     data, diffusion, model, model_device, model_kwargs, target = prepare_dataset_and_model(args)
 
@@ -303,21 +291,8 @@
 
     #### Noise Optimization Config ####
     is_editing_task = not is_noise_init
-<<<<<<< HEAD
-    noise_opt_conf = DNOOptions(
-        num_opt_steps=args.num_opt_steps,  # 300 if is_editing_task else 500,
-        diff_penalty_scale=2e-3 if is_editing_task else 0,
-        lr=args.lr,
-        lbfgs=LBFGSOptions(history_size=args.lbfgs.history_size),
-        levenbergMarquardt=LevenbergMarquardtOptions(
-            attempts_per_step=args.levenbergMarquardt.attempts_per_step,
-            damping_fac=args.levenbergMarquardt.damping_fac,
-        )
-    )
-=======
     noise_opt_conf: DNOOptions = args.dno
     noise_opt_conf.diff_penalty_scale = 2e-3 if is_editing_task else 0
->>>>>>> d730d13f
     start_from_noise = is_noise_init
 
     if args.task == "motion_inbetweening":
