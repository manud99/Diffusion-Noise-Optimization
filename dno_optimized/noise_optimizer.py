import math
from typing import TYPE_CHECKING, Any

import torch
from torch.optim.optimizer import ParamsT
from tqdm import tqdm
<<<<<<< HEAD
from .levenberg_marquardt import LevenbergMarquardt
from .gauss_newton import GaussNewton

@dataclass
class LBFGSOptions:
    history_size: int = field(default=10, metadata={"help": "Update history size"})


@dataclass
class LevenbergMarquardtOptions:
    attempts_per_step: int = field(
        default=10,
        metadata={
            "help": "Number of attempts per step (1 for editing, 2 for refinement, can go further for better results)"
        },
    )
    damping_fac: float = field(
        default=1e-3,
        metadata={
            "help": "Damping factor $\lambda$ in Levenberg Marquardt"
        }
    )


@dataclass
class DNOOptions:
    num_opt_steps: int = field(
        default=500,
        metadata={
            "help": "Number of optimization steps (300 for editing, 500 for refinement, can go further for better results)"
        },
    )
    lr: float = field(default=5e-2, metadata={"help": "Learning rate"})
    perturb_scale: float = field(default=0, metadata={"help": "scale of the noise perturbation"})
    diff_penalty_scale: float = field(
        default=0,
        metadata={"help": "penalty for the difference between the final z and the initial z"},
    )
    lr_warm_up_steps: int = field(default=50, metadata={"help": "Number of warm-up steps for the learning rate"})
    lr_decay_steps: int = field(
        default=None,
        metadata={"help": "Number of decay steps (if None, then set to num_opt_steps)"},
    )
    decorrelate_scale: float = field(default=1000, metadata={"help": "penalty for the decorrelation of the noise"})
    decorrelate_dim: int = field(
        default=3,
        metadata={"help": "dimension to decorrelate (we usually decorrelate time dimension)"},
    )

    # Custom optimizer options
    lbfgs: LBFGSOptions = field(default_factory=LBFGSOptions, metadata={"help": "Options for LBFGS optimizer"})
    levenbergMarquardt: LevenbergMarquardtOptions = field(default_factory=LevenbergMarquardtOptions, metadata={"help": "Options for Levenberg Marquardt optimizer"})

    def __post_init__(self):
        # if lr_decay_steps is not set, then set it to num_opt_steps
        if self.lr_decay_steps is None:
            self.lr_decay_steps = self.num_opt_steps


OptimizerType = Literal["Adam", "LBFGS", "SGD", "GaussNewton", "LevenbergMarquardt"]
=======

from dno_optimized.options import DNOOptions, OptimizerType

if TYPE_CHECKING:
    from torch.utils.tensorboard.writer import SummaryWriter
>>>>>>> d730d13f


def create_optimizer(optimizer: OptimizerType, params: ParamsT, config: DNOOptions, model, criterion) -> torch.optim.Optimizer:
    print("Config:", config)
    match optimizer:
        case OptimizerType.Adam:
            return torch.optim.Adam(params, lr=config.lr)
        case OptimizerType.LBFGS:
            return torch.optim.LBFGS(
                params,
                lr=config.lr,
                line_search_fn=config.lbfgs.line_search_fn,
                max_iter=config.lbfgs.max_iter,
                history_size=config.lbfgs.history_size,
            )
        case OptimizerType.SGD:
            return torch.optim.SGD(params, lr=config.lr)
<<<<<<< HEAD
        case "GaussNewton":
            return GaussNewton(params, lr=config.lr)
        case "LevenbergMarquardt":
            # loss_fn = tlm.loss.LossWrapper(criterion)
            # return tlm.training.LevenbergMarquardtModule(
            #     model=Model(model, params),
            #     loss_fn=loss_fn,
            #     learning_rate=config.lr,
            #     attempts_per_step=config.levenbergMarquardt.attempts_per_step,
            #     solve_method='qr')
            return LevenbergMarquardt(params, lr=config.lr, damping_fac=config.levenbergMarquardt.damping_fac, attempts_per_step=config.levenbergMarquardt.attempts_per_step)
=======
        case OptimizerType.GaussNewton:
            raise NotImplementedError(optimizer)
        case OptimizerType.LevenbergMarquardt:
            raise NotImplementedError(optimizer)
>>>>>>> d730d13f
        case _:
            raise ValueError(f"`{optimizer}` is not a valid optimizer")


class Model(torch.nn.Module):
    def __init__(self, model, params):
        super().__init__()
        self.model = model
        self.params = params
    
    def forward(self, z):
        return self.model(z)


class DNO:
    """
    Args:
        start_z: (N, 263, 1, 120)
    """

    # Variables from info dict to be logged to tensorboard (if enabled)
    TB_GLOBAL_VARS = ["lr", "perturb_scale"]
    TB_GROUP_VARS = ["loss", "loss_diff", "loss_decorrelate", "diff_norm", "grad_norm"]
    TB_HIST_VARS = ["x", "z"]

    def __init__(self, model, criterion, start_z, conf: DNOOptions, tb_writer: "SummaryWriter | None" = None):
        self.model = model
        self.criterion = criterion
        # for diff penalty
        self.start_z = start_z.detach()
        self.conf = conf

        self.current_z = self.start_z.clone().requires_grad_(True)
        # excluding the first dimension (batch size)
        self.dims = list(range(1, len(self.start_z.shape)))

<<<<<<< HEAD
        self.optimizer = create_optimizer(optimizer, [self.current_z], self.conf, model, criterion)
=======
        self.optimizer = create_optimizer(self.conf.optimizer, [self.current_z], self.conf)
        print(f"INFO: Using {self.conf.optimizer.name} optimizer with LR of {self.conf.lr:.2g}")
>>>>>>> d730d13f

        self.lr_scheduler = []
        if conf.lr_warm_up_steps > 0:
            self.lr_scheduler.append(lambda step: warmup_scheduler(step, conf.lr_warm_up_steps))
            print(f"INFO: Using linear learning rate warmup over {conf.lr_warm_up_steps} steps")
        if conf.lr_decay_steps > 0:
            self.lr_scheduler.append(
                lambda step: cosine_decay_scheduler(step, conf.lr_decay_steps, conf.num_opt_steps, decay_first=False)
            )
            print(f"INFO: Using cosine learning rate decay over {conf.lr_decay_steps} steps")

        self.step_count = 0

        # Optimizer closure running variables
        self.last_x: torch.Tensor | None = None
        self.lr_frac: float | None = None

        # history of the optimization (for each step and each instance in the batch)
        # hist = {
        #    "step": [step] * batch_size,
        #    "lr": [lr] * batch_size,
        #    ...
        # }
        self.hist = []
        self.info = {}

        self.tb_writer = tb_writer

    @property
    def batch_size(self):
        return self.start_z.size(0)

    @property
    def global_step(self):
        return self.step_count * self.batch_size

    def __call__(self, num_steps: int | None = None):
        return self.optimize(num_steps=num_steps)

    def optimize(self, num_steps: int | None = None):
        if num_steps is None:
            num_steps = self.conf.num_opt_steps

        batch_size = self.start_z.shape[0]

        for i in (pb := tqdm(range(num_steps))):
            def closure():
                # Reset gradients
                self.optimizer.zero_grad()
                # Single step forward and backward
                self.last_x, self.lr_frac, loss = self.compute_loss(batch_size=batch_size)
                return loss

            # Perform optimization round
            self.optimizer.step(closure)

            # if isinstance(self.optimizer, torch.optim.Optimizer):
            #     self.compute_torch_optimizer(batch_size=batch_size)
            # elif isinstance(self.optimizer, tlm.training.LevenbergMarquardtModule):
            #     self.compute_levenberg_marquardt_optimizer()
            # else:
            #     raise NotImplementedError(f"Optimizer {self.optimizer} not supported")

            # Add noise after optimization step
            self.noise_perturbation(self.lr_frac, batch_size=batch_size)
            # Logging
            self.log_data(self.last_x)
            self.log_tensorboard(self.last_x, batch_size)
            pb.set_postfix({"loss": self.info["loss"].mean().item()})

        hist = self.compute_hist(batch_size=batch_size)

        assert self.last_x is not None, "Missing result"
        return {
            # last step's z
            "z": self.current_z.detach(),
            # previous step's x
            "x": self.last_x.detach(),
            "hist": hist,
        }
    
    # def compute_torch_optimizer(self, batch_size):
    #     def closure():
    #         # Reset gradients
    #         self.optimizer.zero_grad()
    #         # Single step forward and backward
    #         self.last_x, self.lr_frac, loss = self.compute_loss(batch_size=batch_size)
    #         return loss
    #
    #     # Perform optimization round
    #     self.optimizer.step(closure)
    #
    # def compute_levenberg_marquardt_optimizer(self):
    #     inputs = self.current_z
    #     targets = self.criterion.target
    #     self.optimizer.training_step(inputs, targets)

    def set_lr(self, lr):
        for i, param_group in enumerate(self.optimizer.param_groups):
            param_group["lr"] = lr

    def compute_loss(self, batch_size):
        self.info = {"step": [self.step_count] * batch_size}

        # learning rate scheduler
        lr_frac = 1
        if len(self.lr_scheduler) > 0:
            for scheduler in self.lr_scheduler:
                lr_frac *= scheduler(self.step_count)
            self.set_lr(self.conf.lr * lr_frac)
        self.info["lr"] = [self.conf.lr * lr_frac] * batch_size

        # criterion
        x = self.model(self.current_z)
        # [batch_size,]
        loss = self.criterion(x)
        assert loss.shape == (batch_size,)
        self.info["loss"] = loss.detach().cpu()
        loss = loss.sum()

        # diff penalty
        if self.conf.diff_penalty_scale > 0:
            # [batch_size,]
            loss_diff = (self.current_z - self.start_z).norm(p=2, dim=self.dims)
            assert loss_diff.shape == (batch_size,)
            loss += self.conf.diff_penalty_scale * loss_diff.sum()
            self.info["loss_diff"] = loss_diff.detach().cpu()
        else:
            self.info["loss_diff"] = [0] * batch_size

        # decorrelate
        if self.conf.decorrelate_scale > 0:
            loss_decorrelate = noise_regularize_1d(
                self.current_z,
                dim=self.conf.decorrelate_dim,
            )
            assert loss_decorrelate.shape == (batch_size,)
            loss += self.conf.decorrelate_scale * loss_decorrelate.sum()
            self.info["loss_decorrelate"] = loss_decorrelate.detach().cpu()
        else:
            self.info["loss_decorrelate"] = [0] * batch_size

        # backward
        loss.backward()

        # log grad norm (before)
        self.info["grad_norm"] = self.current_z.grad.norm(p=2, dim=self.dims).detach().cpu()

        # grad mode
        self.current_z.grad.data /= self.current_z.grad.norm(p=2, dim=self.dims, keepdim=True)

        return x, lr_frac, loss

    def noise_perturbation(self, lr_frac, batch_size):
        # noise perturbation
        # match the noise fraction to the learning rate fraction
        noise_frac = lr_frac
        self.info["perturb_scale"] = [self.conf.perturb_scale * noise_frac] * batch_size

        noise = torch.randn_like(self.current_z)
        self.current_z.data += noise * self.conf.perturb_scale * noise_frac

    def log_data(self, x):
        # log the norm(z - start_z)
        self.info["diff_norm"] = (self.current_z - self.start_z).norm(p=2, dim=self.dims).detach().cpu()

        # log current z
        self.info["z"] = self.current_z.detach().cpu()
        self.info["x"] = x.detach().cpu()

        self.step_count += 1
        self.hist.append(self.info)

    def log_tensorboard(self, x, batch_size: int):
        if self.tb_writer is None:
            return

        # Functino to convert possibly tensor value to scalar
        def convert_value(x: Any):
            if isinstance(x, list):
                return sum(x) / len(x)
            if isinstance(x, torch.Tensor):
                return x.mean().detach().cpu().item()
            return x

        # Used for ordering variables in TB
        group_index = 0
        # Log all variables
        # Scalar value, or value broadcast to batch (e.g. learning rate)
        for var in self.TB_GLOBAL_VARS:
            scalar_value = convert_value(self.info[var])
            self.tb_writer.add_scalar(f"{group_index:02d}_dno/{var}", scalar_value, global_step=self.global_step)
        group_index += 1

        # Batched value (one per trial)
        for var in self.TB_GROUP_VARS:
            value = self.info[var]
            for trial, trial_value in enumerate(value):
                trial_value = convert_value(trial_value)
                self.tb_writer.add_scalar(
                    f"{group_index:02d}_{var}/trial_{trial}", trial_value, global_step=self.global_step
                )
            group_index += 1

        # Log noise and output histograms
        for var in self.TB_HIST_VARS:
            for trial, trial_value in enumerate(self.info[var]):
                self.tb_writer.add_histogram(
                    f"{group_index:02d}_hist_{var}/trial_{trial}", trial_value, global_step=self.global_step
                )
            group_index += 1

    def compute_hist(self, batch_size):
        # output is a list (over batch) of dict (over keys) of lists (over steps)
        hist = []
        for i in range(batch_size):
            hist.append({})
            for k in self.hist[0].keys():
                hist[-1][k] = [info[k][i] for info in self.hist]
        return hist


def warmup_scheduler(step, warmup_steps):
    if step < warmup_steps:
        return step / warmup_steps
    return 1


def cosine_decay_scheduler(step, decay_steps, total_steps, decay_first=True):
    # decay the last "decay_steps" steps from 1 to 0 using cosine decay
    # if decay_first is True, then the first "decay_steps" steps will be decayed from 1 to 0
    # if decay_first is False, then the last "decay_steps" steps will be decayed from 1 to 0
    if step >= total_steps:
        return 0
    if decay_first:
        if step >= decay_steps:
            return 0
        return (math.cos((step) / decay_steps * math.pi) + 1) / 2
    else:
        if step < total_steps - decay_steps:
            return 1
        return (math.cos((step - (total_steps - decay_steps)) / decay_steps * math.pi) + 1) / 2


def noise_regularize_1d(noise, stop_at=2, dim=3):
    """
    Args:
        noise (torch.Tensor): (N, C, 1, size)
        stop_at (int): stop decorrelating when size is less than or equal to stop_at
        dim (int): the dimension to decorrelate
    """
    all_dims = set(range(len(noise.shape)))
    loss = 0
    size = noise.shape[dim]

    # pad noise in the size dimention so that it is the power of 2
    if size != 2 ** int(math.log2(size)):
        new_size = 2 ** int(math.log2(size) + 1)
        pad = new_size - size
        pad_shape = list(noise.shape)
        pad_shape[dim] = pad
        pad_noise = torch.randn(*pad_shape).to(noise.device)

        noise = torch.cat([noise, pad_noise], dim=dim)
        size = noise.shape[dim]

    while True:
        # this loss penalizes spatially correlated noise
        # the noise is rolled in the size direction and the dot product is taken
        # (bs, )
        loss = loss + (noise * torch.roll(noise, shifts=1, dims=dim)).mean(
            # average over all dimensions except 0 (batch)
            dim=list(all_dims - {0})
        ).pow(2)

        # stop when size is 8
        if size <= stop_at:
            break

        # (N, C, 1, size) -> (N, C, 1, size // 2, 2)
        noise_shape = list(noise.shape)
        noise_shape[dim] = size // 2
        noise_shape.insert(dim + 1, 2)
        noise = noise.reshape(noise_shape)
        # average pool over (2,) window
        noise = noise.mean([dim + 1])
        size //= 2

    return loss<|MERGE_RESOLUTION|>--- conflicted
+++ resolved
@@ -4,77 +4,18 @@
 import torch
 from torch.optim.optimizer import ParamsT
 from tqdm import tqdm
-<<<<<<< HEAD
-from .levenberg_marquardt import LevenbergMarquardt
-from .gauss_newton import GaussNewton
-
-@dataclass
-class LBFGSOptions:
-    history_size: int = field(default=10, metadata={"help": "Update history size"})
-
-
-@dataclass
-class LevenbergMarquardtOptions:
-    attempts_per_step: int = field(
-        default=10,
-        metadata={
-            "help": "Number of attempts per step (1 for editing, 2 for refinement, can go further for better results)"
-        },
-    )
-    damping_fac: float = field(
-        default=1e-3,
-        metadata={
-            "help": "Damping factor $\lambda$ in Levenberg Marquardt"
-        }
-    )
-
-
-@dataclass
-class DNOOptions:
-    num_opt_steps: int = field(
-        default=500,
-        metadata={
-            "help": "Number of optimization steps (300 for editing, 500 for refinement, can go further for better results)"
-        },
-    )
-    lr: float = field(default=5e-2, metadata={"help": "Learning rate"})
-    perturb_scale: float = field(default=0, metadata={"help": "scale of the noise perturbation"})
-    diff_penalty_scale: float = field(
-        default=0,
-        metadata={"help": "penalty for the difference between the final z and the initial z"},
-    )
-    lr_warm_up_steps: int = field(default=50, metadata={"help": "Number of warm-up steps for the learning rate"})
-    lr_decay_steps: int = field(
-        default=None,
-        metadata={"help": "Number of decay steps (if None, then set to num_opt_steps)"},
-    )
-    decorrelate_scale: float = field(default=1000, metadata={"help": "penalty for the decorrelation of the noise"})
-    decorrelate_dim: int = field(
-        default=3,
-        metadata={"help": "dimension to decorrelate (we usually decorrelate time dimension)"},
-    )
-
-    # Custom optimizer options
-    lbfgs: LBFGSOptions = field(default_factory=LBFGSOptions, metadata={"help": "Options for LBFGS optimizer"})
-    levenbergMarquardt: LevenbergMarquardtOptions = field(default_factory=LevenbergMarquardtOptions, metadata={"help": "Options for Levenberg Marquardt optimizer"})
-
-    def __post_init__(self):
-        # if lr_decay_steps is not set, then set it to num_opt_steps
-        if self.lr_decay_steps is None:
-            self.lr_decay_steps = self.num_opt_steps
-
-
-OptimizerType = Literal["Adam", "LBFGS", "SGD", "GaussNewton", "LevenbergMarquardt"]
-=======
-
+
+from dno_optimized.gauss_newton import GaussNewton
+from dno_optimized.levenberg_marquardt import LevenbergMarquardt
 from dno_optimized.options import DNOOptions, OptimizerType
 
 if TYPE_CHECKING:
     from torch.utils.tensorboard.writer import SummaryWriter
->>>>>>> d730d13f
-
-
-def create_optimizer(optimizer: OptimizerType, params: ParamsT, config: DNOOptions, model, criterion) -> torch.optim.Optimizer:
+
+
+def create_optimizer(
+    optimizer: OptimizerType, params: ParamsT, config: DNOOptions, model, criterion
+) -> torch.optim.Optimizer:
     print("Config:", config)
     match optimizer:
         case OptimizerType.Adam:
@@ -89,7 +30,6 @@
             )
         case OptimizerType.SGD:
             return torch.optim.SGD(params, lr=config.lr)
-<<<<<<< HEAD
         case "GaussNewton":
             return GaussNewton(params, lr=config.lr)
         case "LevenbergMarquardt":
@@ -100,13 +40,12 @@
             #     learning_rate=config.lr,
             #     attempts_per_step=config.levenbergMarquardt.attempts_per_step,
             #     solve_method='qr')
-            return LevenbergMarquardt(params, lr=config.lr, damping_fac=config.levenbergMarquardt.damping_fac, attempts_per_step=config.levenbergMarquardt.attempts_per_step)
-=======
-        case OptimizerType.GaussNewton:
-            raise NotImplementedError(optimizer)
-        case OptimizerType.LevenbergMarquardt:
-            raise NotImplementedError(optimizer)
->>>>>>> d730d13f
+            return LevenbergMarquardt(
+                params,
+                lr=config.lr,
+                damping_fac=config.levenbergMarquardt.damping_fac,
+                attempts_per_step=config.levenbergMarquardt.attempts_per_step,
+            )
         case _:
             raise ValueError(f"`{optimizer}` is not a valid optimizer")
 
@@ -116,7 +55,7 @@
         super().__init__()
         self.model = model
         self.params = params
-    
+
     def forward(self, z):
         return self.model(z)
 
@@ -143,12 +82,8 @@
         # excluding the first dimension (batch size)
         self.dims = list(range(1, len(self.start_z.shape)))
 
-<<<<<<< HEAD
-        self.optimizer = create_optimizer(optimizer, [self.current_z], self.conf, model, criterion)
-=======
-        self.optimizer = create_optimizer(self.conf.optimizer, [self.current_z], self.conf)
+        self.optimizer = create_optimizer(self.conf.optimizer, [self.current_z], self.conf, model, criterion)
         print(f"INFO: Using {self.conf.optimizer.name} optimizer with LR of {self.conf.lr:.2g}")
->>>>>>> d730d13f
 
         self.lr_scheduler = []
         if conf.lr_warm_up_steps > 0:
@@ -195,6 +130,7 @@
         batch_size = self.start_z.shape[0]
 
         for i in (pb := tqdm(range(num_steps))):
+
             def closure():
                 # Reset gradients
                 self.optimizer.zero_grad()
@@ -229,7 +165,7 @@
             "x": self.last_x.detach(),
             "hist": hist,
         }
-    
+
     # def compute_torch_optimizer(self, batch_size):
     #     def closure():
     #         # Reset gradients
