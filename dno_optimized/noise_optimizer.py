--- conflicted
+++ resolved
@@ -137,13 +137,12 @@
         stop_optimize = num_steps
 
         def on_optimize_stop(step: int):
-            global stop_optimize
+            nonlocal stop_optimize
             stop_optimize = step
             print(f"INFO: Stopping optimization early at step {step}/{num_steps}")
 
         self.callbacks.invoke(self, "train_begin", num_steps=num_steps, batch_size=batch_size)
 
-        stop_optimize = num_steps
         for i in (pb := tqdm(range(num_steps))):
 
             def closure():
@@ -164,12 +163,6 @@
             self.noise_perturbation(self.lr_frac, batch_size=batch_size)
 
             self.log_data(self.last_x)
-            pb.set_postfix({"loss": self.info["loss"].mean().item()})
-            
-            # stopping criteria: stop optimization if loss reached a enough small value (1e-3)
-            if self.info["loss"].mean() < self.conf.stopping_value:
-                stop_optimize =  i
-                break
 
             # Post-step callbacks
             res = self.callbacks.invoke(
@@ -179,6 +172,9 @@
                 on_optimize_stop(i)
                 break
 
+            pb.set_postfix({"loss": self.info["loss"].mean().item()})
+
+
         hist = self.compute_hist(batch_size=batch_size)
 
         self.callbacks.invoke(self, "train_end", num_steps=num_steps, batch_size=batch_size, hist=hist)
@@ -190,10 +186,7 @@
             # previous step's x
             "x": self.last_x.detach(),
             "hist": hist,
-<<<<<<< HEAD
-=======
             # amount_of_performed optimize steps
->>>>>>> 27dee740
             "stop_optimize": stop_optimize,
         }
 
